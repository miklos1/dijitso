image: ubuntu:16.04

pipelines:
  default:
    - step:
        script:
          - apt-get update
<<<<<<< HEAD
          - apt-get install -y git python-minimal  python-pip  python-six  python-flake8  python-pytest  python-setuptools  python-wheel  python-numpy  python-mpi4py  --no-install-recommends
          - apt-get install -y     python3-minimal python3-pip python3-six python3-flake8 python3-pytest python3-setuptools python3-wheel python3-numpy python3-mpi4py --no-install-recommends
=======
          - apt-get install -y
              g++ mpi-default-dev
              python-flake8 python3-flake8
              python-minimal python3-minimal
              python-mpi4py python3-mpi4py
              python-pip python3-pip
              python-pytest python3-pytest
              python-setuptools python3-setuptools
              python-wheel python3-wheel
              --no-install-recommends
>>>>>>> 7d237887
          - pip install .
          - pip3 install .
          - py.test -v test/
          - py.test-3 -v test/
<<<<<<< HEAD
          - cd test/
          - ./runtests.sh
          - python -m flake8 dijitso/
=======
          - python -m flake8 .
          - python3 -m flake8 .
>>>>>>> 7d237887
<|MERGE_RESOLUTION|>--- conflicted
+++ resolved
@@ -5,10 +5,6 @@
     - step:
         script:
           - apt-get update
-<<<<<<< HEAD
-          - apt-get install -y git python-minimal  python-pip  python-six  python-flake8  python-pytest  python-setuptools  python-wheel  python-numpy  python-mpi4py  --no-install-recommends
-          - apt-get install -y     python3-minimal python3-pip python3-six python3-flake8 python3-pytest python3-setuptools python3-wheel python3-numpy python3-mpi4py --no-install-recommends
-=======
           - apt-get install -y
               g++ mpi-default-dev
               python-flake8 python3-flake8
@@ -19,16 +15,9 @@
               python-setuptools python3-setuptools
               python-wheel python3-wheel
               --no-install-recommends
->>>>>>> 7d237887
           - pip install .
           - pip3 install .
           - py.test -v test/
           - py.test-3 -v test/
-<<<<<<< HEAD
-          - cd test/
-          - ./runtests.sh
-          - python -m flake8 dijitso/
-=======
           - python -m flake8 .
-          - python3 -m flake8 .
->>>>>>> 7d237887
+          - python3 -m flake8 .