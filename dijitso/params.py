--- conflicted
+++ resolved
@@ -91,14 +91,10 @@
 
 
 def default_cxx_flags():
-<<<<<<< HEAD
-    return ("-shared", "-fPIC", "-std=c++11")  # "-fvisibility=hidden",
-=======
     "Default C++ flags for all build modes."
     # Dropped because of some symbol sharing across dependent modules from ffc:
     #"-fvisibility=hidden",
     return ("-Wall", "-shared", "-fPIC", "-std=c++11")
->>>>>>> 028807d6
 
 
 def default_cxx_debug_flags():
